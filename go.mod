module github.com/multivac61/fod-oracle

go 1.23.0

toolchain go1.24.3

require (
	github.com/go-chi/chi/v5 v5.0.11
	github.com/go-chi/cors v1.2.1
	github.com/mattn/go-sqlite3 v1.14.24
	github.com/nix-community/go-nix v0.0.0-20250101154619-4bdde671e0a1
<<<<<<< HEAD
	github.com/pocketbase/pocketbase v0.28.2
)

require (
	github.com/asaskevich/govalidator v0.0.0-20230301143203-a9d515a09cc2 // indirect
	github.com/disintegration/imaging v1.6.2 // indirect
	github.com/domodwyer/mailyak/v3 v3.6.2 // indirect
	github.com/dustin/go-humanize v1.0.1 // indirect
	github.com/fatih/color v1.18.0 // indirect
	github.com/gabriel-vasile/mimetype v1.4.9 // indirect
	github.com/ganigeorgiev/fexpr v0.5.0 // indirect
	github.com/go-ozzo/ozzo-validation/v4 v4.3.0 // indirect
	github.com/go-sql-driver/mysql v1.5.0 // indirect
	github.com/golang-jwt/jwt/v5 v5.2.2 // indirect
	github.com/google/uuid v1.6.0 // indirect
	github.com/inconshreveable/mousetrap v1.1.0 // indirect
	github.com/mattn/go-colorable v0.1.14 // indirect
	github.com/mattn/go-isatty v0.0.20 // indirect
	github.com/ncruces/go-strftime v0.1.9 // indirect
	github.com/pocketbase/dbx v1.11.0 // indirect
	github.com/remyoudompheng/bigfft v0.0.0-20230129092748-24d4a6f8daec // indirect
	github.com/spf13/cast v1.8.0 // indirect
	github.com/spf13/cobra v1.9.1 // indirect
	github.com/spf13/pflag v1.0.6 // indirect
	golang.org/x/crypto v0.38.0 // indirect
	golang.org/x/exp v0.0.0-20250506013437-ce4c2cf36ca6 // indirect
	golang.org/x/image v0.27.0 // indirect
	golang.org/x/net v0.40.0 // indirect
	golang.org/x/oauth2 v0.30.0 // indirect
	golang.org/x/sync v0.14.0 // indirect
	golang.org/x/sys v0.33.0 // indirect
	golang.org/x/text v0.25.0 // indirect
	modernc.org/libc v1.65.7 // indirect
	modernc.org/mathutil v1.7.1 // indirect
	modernc.org/memory v1.11.0 // indirect
	modernc.org/sqlite v1.37.1 // indirect
=======
>>>>>>> 07eb3579
)<|MERGE_RESOLUTION|>--- conflicted
+++ resolved
@@ -9,43 +9,4 @@
 	github.com/go-chi/cors v1.2.1
 	github.com/mattn/go-sqlite3 v1.14.24
 	github.com/nix-community/go-nix v0.0.0-20250101154619-4bdde671e0a1
-<<<<<<< HEAD
-	github.com/pocketbase/pocketbase v0.28.2
-)
-
-require (
-	github.com/asaskevich/govalidator v0.0.0-20230301143203-a9d515a09cc2 // indirect
-	github.com/disintegration/imaging v1.6.2 // indirect
-	github.com/domodwyer/mailyak/v3 v3.6.2 // indirect
-	github.com/dustin/go-humanize v1.0.1 // indirect
-	github.com/fatih/color v1.18.0 // indirect
-	github.com/gabriel-vasile/mimetype v1.4.9 // indirect
-	github.com/ganigeorgiev/fexpr v0.5.0 // indirect
-	github.com/go-ozzo/ozzo-validation/v4 v4.3.0 // indirect
-	github.com/go-sql-driver/mysql v1.5.0 // indirect
-	github.com/golang-jwt/jwt/v5 v5.2.2 // indirect
-	github.com/google/uuid v1.6.0 // indirect
-	github.com/inconshreveable/mousetrap v1.1.0 // indirect
-	github.com/mattn/go-colorable v0.1.14 // indirect
-	github.com/mattn/go-isatty v0.0.20 // indirect
-	github.com/ncruces/go-strftime v0.1.9 // indirect
-	github.com/pocketbase/dbx v1.11.0 // indirect
-	github.com/remyoudompheng/bigfft v0.0.0-20230129092748-24d4a6f8daec // indirect
-	github.com/spf13/cast v1.8.0 // indirect
-	github.com/spf13/cobra v1.9.1 // indirect
-	github.com/spf13/pflag v1.0.6 // indirect
-	golang.org/x/crypto v0.38.0 // indirect
-	golang.org/x/exp v0.0.0-20250506013437-ce4c2cf36ca6 // indirect
-	golang.org/x/image v0.27.0 // indirect
-	golang.org/x/net v0.40.0 // indirect
-	golang.org/x/oauth2 v0.30.0 // indirect
-	golang.org/x/sync v0.14.0 // indirect
-	golang.org/x/sys v0.33.0 // indirect
-	golang.org/x/text v0.25.0 // indirect
-	modernc.org/libc v1.65.7 // indirect
-	modernc.org/mathutil v1.7.1 // indirect
-	modernc.org/memory v1.11.0 // indirect
-	modernc.org/sqlite v1.37.1 // indirect
-=======
->>>>>>> 07eb3579
 )