--- conflicted
+++ resolved
@@ -81,9 +81,5 @@
 
 # output file extensions
 *.db
-<<<<<<< HEAD
-=======
-*.json
->>>>>>> 07eb3579
 rebuild-fod
 pb_data