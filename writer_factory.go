package main

import (
	"context"
	"database/sql"
	"encoding/json"
	"fmt"
	"os"
	"os/exec"
	"strings"
	"sync"
	"time"

	"github.com/multivac61/fod-oracle/pkg/fod"
)

// FODWithRebuild extends FOD with rebuild information
type FODWithRebuild struct {
	DrvPath       string `json:"DrvPath"`
	OutputPath    string `json:"OutputPath"`
	ExpectedHash  string `json:"ExpectedHash"`
	ActualHash    string `json:"ActualHash,omitempty"`
	RebuildStatus string `json:"RebuildStatus,omitempty"`
	HashMismatch  bool   `json:"HashMismatch"`
	ErrorMessage  string `json:"ErrorMessage,omitempty"`
}

// toSRIHash converts a hash algorithm and hex hash to SRI format using nix hash convert
func toSRIHash(algorithm, hexHash string) string {
	if hexHash == "" {
		return ""
	}

	// Handle recursive hash algorithms like "r:sha256"
	if strings.HasPrefix(algorithm, "r:") {
		algorithm = strings.TrimPrefix(algorithm, "r:")
	}

	// Use nix hash convert to get the canonical SRI format
	cmd := exec.Command("nix", "hash", "convert", "--hash-algo", algorithm, "--from", "base16", hexHash)
	output, err := cmd.Output()
	if err != nil {
		// Fallback to empty string if nix command fails
		return ""
	}

	// Trim whitespace and return
	return strings.TrimSpace(string(output))
}

// Writer is an interface for writing FOD data
type Writer interface {
	AddFOD(fod FOD)
	IncrementDrvCount()
	Flush()
	Close() error
	// Include methods for reevaluation integration
	AddRebuildInfo(drvPath string, status, actualHash, errorMessage string)
}

// JSONLinesWriter writes FODs with rebuild info as JSON Lines to stdout
type JSONLinesWriter struct {
	db             *sql.DB
	revisionID     int64
	mutex          sync.Mutex
	rebuildMap     map[string]*RebuildInfo // Cache for rebuild information
	fodMap         map[string]*FOD         // Cache for FOD information
	rebuildChan    chan FOD                // Channel for concurrent rebuilding
	workersWG      sync.WaitGroup          // Wait group for workers
	workersStarted bool                    // Track if workers are started
}

// RebuildInfo holds rebuild status information
type RebuildInfo struct {
	Status       string
	ActualHash   string
	ErrorMessage string
}

// NewJSONLinesWriter creates a new JSON Lines writer
func NewJSONLinesWriter(db *sql.DB, revisionID int64) *JSONLinesWriter {
	w := &JSONLinesWriter{
		db:             db,
		revisionID:     revisionID,
		rebuildMap:     make(map[string]*RebuildInfo),
		fodMap:         make(map[string]*FOD),
		rebuildChan:    make(chan FOD, 10000), // Large buffer for discovered FODs
		workersStarted: false,
	}

	return w
}

// AddFOD outputs a FOD as JSON Lines immediately (for normal mode)
func (w *JSONLinesWriter) AddFOD(fod FOD) {
	w.mutex.Lock()
	defer w.mutex.Unlock()

	// Always cache the FOD for potential later use
	w.fodMap[fod.DrvPath] = &fod

<<<<<<< HEAD
	// Always output FODs immediately for streaming
=======
	// Output behavior depends on reevaluate mode
>>>>>>> 07eb3579
	if config.Reevaluate {
		// In reevaluate mode, store in database and send to rebuild workers
		w.insertFODToDatabase(fod)

		// Start workers on first FOD
		if !w.workersStarted {
			w.startRebuildWorkers()
			w.workersStarted = true
		}

		// Send to rebuild workers immediately (non-blocking)
		select {
		case w.rebuildChan <- fod:
			debugLog("DISCOVERY: Queued FOD for immediate rebuild: %s", fod.DrvPath)
		default:
			debugLog("DISCOVERY: Channel full, skipping FOD: %s", fod.DrvPath)
		}

		// Don't output basic FOD - only output rebuild results
	} else {
		// In normal mode, output FODs immediately without rebuild info
		w.outputBasicFODAsJSONLine(fod)
	}
}

// IncrementDrvCount is a no-op for JSON Lines writer
func (w *JSONLinesWriter) IncrementDrvCount() {
	// No-op
}

// AddRebuildInfo stores rebuild information for a FOD
func (w *JSONLinesWriter) AddRebuildInfo(drvPath string, status, actualHash, errorMessage string) {
	w.mutex.Lock()
	defer w.mutex.Unlock()

	w.rebuildMap[drvPath] = &RebuildInfo{
		Status:       status,
		ActualHash:   actualHash,
		ErrorMessage: errorMessage,
	}

	// If FOD is not in cache, try to load it from database
	if _, exists := w.fodMap[drvPath]; !exists {
		w.loadFODFromDatabase(drvPath)
	}

	// Immediately output this FOD as JSON Lines
	w.outputFODAsJSONLine(drvPath)
}

// insertFODToDatabase inserts a FOD into the database
func (w *JSONLinesWriter) insertFODToDatabase(fod FOD) {
	_, err := w.db.Exec(
		"INSERT OR REPLACE INTO fods (drv_path, output_path, hash_algorithm, hash) VALUES (?, ?, ?, ?)",
		fod.DrvPath, fod.OutputPath, fod.HashAlgorithm, fod.Hash,
	)
	if err != nil {
		// Silently ignore database errors to not break JSON output
		return
	}

	// Also insert into drv_revisions table for rebuild queue
	_, err = w.db.Exec(
		"INSERT OR REPLACE INTO drv_revisions (drv_path, revision_id) VALUES (?, ?)",
		fod.DrvPath, w.revisionID,
	)
	if err != nil {
		// Silently ignore database errors to not break JSON output
		return
	}
}

// loadFODFromDatabase loads FOD information from the database into the cache
func (w *JSONLinesWriter) loadFODFromDatabase(drvPath string) {
	var fod FOD
	err := w.db.QueryRow(
		"SELECT drv_path, output_path, hash_algorithm, hash FROM fods WHERE drv_path = ?",
		drvPath,
	).Scan(&fod.DrvPath, &fod.OutputPath, &fod.HashAlgorithm, &fod.Hash)

	if err == nil {
		w.fodMap[drvPath] = &fod
	}
}

// outputFODAsJSONLine outputs a single FOD with rebuild info as a JSON line
func (w *JSONLinesWriter) outputFODAsJSONLine(drvPath string) {
	// Get FOD info from cache
	fodPtr, exists := w.fodMap[drvPath]
	if !exists {
		return // Skip if FOD not found in cache
	}
	fod := *fodPtr

	// Get rebuild info from cache
	rebuildInfo, exists := w.rebuildMap[drvPath]
	if !exists {
		return // Skip if no rebuild info
	}

	// Create FODWithRebuild struct with simplified hash fields
	fodWithRebuild := FODWithRebuild{
		DrvPath:       fod.DrvPath,
		OutputPath:    fod.OutputPath,
		ExpectedHash:  toSRIHash(fod.HashAlgorithm, fod.Hash),
		ActualHash:    toSRIHash(fod.HashAlgorithm, rebuildInfo.ActualHash),
		RebuildStatus: rebuildInfo.Status,
		ErrorMessage:  rebuildInfo.ErrorMessage,
	}

	// Determine if there's a hash mismatch
	hashMismatch := rebuildInfo.Status == "hash_mismatch" ||
		(rebuildInfo.ActualHash != "" && rebuildInfo.ActualHash != fod.Hash)
	fodWithRebuild.HashMismatch = hashMismatch

<<<<<<< HEAD
	// Output as JSON line to stdout
=======
	// Output as JSON line to stdout - THIS IS THE REBUILD RESULT
>>>>>>> 07eb3579
	jsonBytes, err := json.Marshal(fodWithRebuild)
	if err != nil {
		return // Skip if JSON marshaling fails
	}

	fmt.Println(string(jsonBytes))
	// Force flush to ensure immediate output
	os.Stdout.Sync()

<<<<<<< HEAD
	// Debug: Log when FOD is output (only when debug is enabled)
=======
	// Debug: Log when rebuild result is output
>>>>>>> 07eb3579
	if config.Debug {
		debugLog("REBUILD RESULT: FOD %s - %s", fod.DrvPath, rebuildInfo.Status)
	}
}

// outputBasicFODAsJSONLine outputs a FOD without rebuild info (for normal mode)
func (w *JSONLinesWriter) outputBasicFODAsJSONLine(fod FOD) {
	// Create basic FOD struct without rebuild info
	basicFOD := struct {
		DrvPath      string `json:"DrvPath"`
		OutputPath   string `json:"OutputPath"`
		ExpectedHash string `json:"ExpectedHash"`
	}{
		DrvPath:      fod.DrvPath,
		OutputPath:   fod.OutputPath,
		ExpectedHash: toSRIHash(fod.HashAlgorithm, fod.Hash),
	}

	// Output as JSON line to stdout
	jsonBytes, err := json.Marshal(basicFOD)
	if err != nil {
		return // Skip if JSON marshaling fails
	}

	fmt.Println(string(jsonBytes))
	// Force flush to ensure immediate output
	os.Stdout.Sync()
}

// Flush is a no-op for JSON Lines writer
func (w *JSONLinesWriter) Flush() {
	// No-op
}

// Close waits for all rebuild workers to finish
func (w *JSONLinesWriter) Close() error {
	if config.Reevaluate && w.workersStarted {
		debugLog("Discovery complete, waiting for all rebuilds to finish...")

		// Close the channel to signal no more FODs
		close(w.rebuildChan)

		// Wait for all workers to finish
		w.workersWG.Wait()

		debugLog("All rebuild workers completed")
	}
	return nil
}

// startRebuildWorkers starts concurrent rebuild workers
func (w *JSONLinesWriter) startRebuildWorkers() {
	numWorkers := config.ParallelWorkers
	debugLog("Starting %d concurrent rebuild workers", numWorkers)

	for i := 0; i < numWorkers; i++ {
		w.workersWG.Add(1)
		go w.rebuildWorker(i)
	}
}

// rebuildWorker processes FODs from the channel concurrently
func (w *JSONLinesWriter) rebuildWorker(workerID int) {
	defer w.workersWG.Done()
	debugLog("Rebuild worker %d started", workerID)

	for fod := range w.rebuildChan {
		// Apply build delay if configured
		if config.BuildDelay > 0 {
			time.Sleep(time.Duration(config.BuildDelay) * time.Second)
		}

		// Rebuild the FOD
		status, actualHash, errorMsg := w.rebuildSingleFOD(fod.DrvPath)

		// Output rebuild result immediately
		w.AddRebuildInfo(fod.DrvPath, status, actualHash, errorMsg)
	}

	debugLog("Rebuild worker %d finished", workerID)
}

// rebuildSingleFOD rebuilds a single FOD and returns the result
func (w *JSONLinesWriter) rebuildSingleFOD(drvPath string) (status, actualHash, errorMessage string) {
	debugLog("Rebuilding FOD: %s", drvPath)

	// Set timeout
	timeoutSeconds := 300 // 5 minutes
	if config.BuildDelay <= 0 {
		timeoutSeconds = 30 // 30 seconds in testing mode
	}

	ctx, cancel := context.WithTimeout(context.Background(), time.Duration(timeoutSeconds)*time.Second)
	defer cancel()

	// Use the existing rebuild logic
	result, err := fod.RebuildFOD(ctx, drvPath, config.Debug)
	if err != nil {
		return "failure", "", fmt.Sprintf("Rebuild failed: %v", err)
	}

	switch result.Status {
	case "success":
		return "success", result.ActualHash, ""
	case "hash_mismatch":
		return "hash_mismatch", result.ActualHash, "Hash mismatch detected"
	case "timeout":
		return "timeout", "", "Rebuild timed out"
	default:
		return "failure", "", result.ErrorMessage
	}
}

// GetWriter returns a JSON Lines writer for streaming output
func GetWriter(db *sql.DB, revisionID int64, rev string) (Writer, error) {
	// Always use JSON Lines writer for streaming output
	return NewJSONLinesWriter(db, revisionID), nil
}<|MERGE_RESOLUTION|>--- conflicted
+++ resolved
@@ -99,11 +99,7 @@
 	// Always cache the FOD for potential later use
 	w.fodMap[fod.DrvPath] = &fod
 
-<<<<<<< HEAD
-	// Always output FODs immediately for streaming
-=======
 	// Output behavior depends on reevaluate mode
->>>>>>> 07eb3579
 	if config.Reevaluate {
 		// In reevaluate mode, store in database and send to rebuild workers
 		w.insertFODToDatabase(fod)
@@ -219,11 +215,7 @@
 		(rebuildInfo.ActualHash != "" && rebuildInfo.ActualHash != fod.Hash)
 	fodWithRebuild.HashMismatch = hashMismatch
 
-<<<<<<< HEAD
-	// Output as JSON line to stdout
-=======
 	// Output as JSON line to stdout - THIS IS THE REBUILD RESULT
->>>>>>> 07eb3579
 	jsonBytes, err := json.Marshal(fodWithRebuild)
 	if err != nil {
 		return // Skip if JSON marshaling fails
@@ -233,11 +225,7 @@
 	// Force flush to ensure immediate output
 	os.Stdout.Sync()
 
-<<<<<<< HEAD
-	// Debug: Log when FOD is output (only when debug is enabled)
-=======
 	// Debug: Log when rebuild result is output
->>>>>>> 07eb3579
 	if config.Debug {
 		debugLog("REBUILD RESULT: FOD %s - %s", fod.DrvPath, rebuildInfo.Status)
 	}
